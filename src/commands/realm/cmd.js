/* eslint-disable no-param-reassign */
import { Command, Option } from 'commander';
import Table from 'cli-table3';
<<<<<<< HEAD
// eslint-disable-next-line no-unused-vars
import * as colors from '@colors/colors';
=======
>>>>>>> dee451b2
import * as common from '../cmd_common.js';
import { getTokens } from '../../api/AuthApi.js';
import {
  listRealms,
  getRealmByName,
  addCustomDomain,
  removeCustomDomain,
} from '../../api/RealmApi.js';
import storage from '../../storage/SessionStorage.js';
import { printMessage } from '../../api/utils/Console.js';

export default function setup() {
  const journey = new Command('realm')
    .helpOption('-h, --help', 'Help')
    .description('Manage realms.');

  journey
    .command('list')
    .addArgument(common.hostArgumentM)
    .addArgument(common.realmArgument)
    .addArgument(common.userArgument)
    .addArgument(common.passwordArgument)
    .helpOption('-h, --help', 'Help')
    .addOption(common.deploymentOption)
    .addOption(common.insecureOption)
    .addOption(
      new Option('-l, --long', 'Long with all fields.').default(false, 'false')
    )
    .description('List all realms.')
    .action(async (host, realm, user, password, options) => {
      storage.session.setTenant(host);
      storage.session.setRealm(realm);
      storage.session.setUsername(user);
      storage.session.setPassword(password);
      storage.session.setDeploymentType(options.type);
      storage.session.setAllowInsecureConnection(options.insecure);
      if (await getTokens()) {
        printMessage('Listing all realms...');
        const realms = await listRealms();
        if (options.long) {
          const table = new Table({
            head: [
              'Name'.brightCyan,
              'Status'.brightCyan,
              'Custom Domains'.brightCyan,
              'Parent'.brightCyan,
            ],
            chars: {
              top: '',
              'top-mid': '',
              'top-left': '',
              'top-right': '',
              bottom: '',
              'bottom-mid': '',
              'bottom-left': '',
              'bottom-right': '',
              left: '',
              'left-mid': '',
              mid: '',
              'mid-mid': '',
              right: '',
              'right-mid': '',
            },
            style: { 'padding-left': 0, 'padding-right': 0 },
          });
          realms.forEach((realmConfig) => {
            table.push([
              realmConfig.name,
              realmConfig.active ? 'active'.brightGreen : 'inactive'.brightRed,
              realmConfig.aliases.join('\n'),
              realmConfig.parentPath,
            ]);
          });
          printMessage(table.toString());
        } else {
          realms.forEach((realmConfig) => {
            printMessage(realmConfig.name, 'info');
          });
        }
      }
    });

  journey
    .command('details')
    .addArgument(common.hostArgumentM)
    .addArgument(common.realmArgument)
    .addArgument(common.userArgument)
    .addArgument(common.passwordArgument)
    .helpOption('-h, --help', 'Help')
    .addOption(common.deploymentOption)
    .addOption(common.insecureOption)
    .description('Show details of a realm.')
    .action(async (host, realm, user, password, options) => {
      storage.session.setTenant(host);
      storage.session.setRealm(realm);
      storage.session.setUsername(user);
      storage.session.setPassword(password);
      storage.session.setDeploymentType(options.type);
      storage.session.setAllowInsecureConnection(options.insecure);
      if (await getTokens()) {
        printMessage(
          `Retrieving details of realm ${storage.session.getRealm()}...`
        );
        const realmConfig = await getRealmByName(storage.session.getRealm());
        if (realmConfig != null) {
          const table = new Table({
            chars: {
              top: '',
              'top-mid': '',
              'top-left': '',
              'top-right': '',
              bottom: '',
              'bottom-mid': '',
              'bottom-left': '',
              'bottom-right': '',
              left: '',
              'left-mid': '',
              mid: '',
              'mid-mid': '',
              right: '',
              'right-mid': '',
            },
            style: { 'padding-left': 0, 'padding-right': 0 },
            wordWrap: true,
          });
          table.push(['Name'.brightCyan, realmConfig.name]);
          table.push([
            'Status'.brightCyan,
            realmConfig.active ? 'active'.brightGreen : 'inactive'.brightRed,
          ]);
          table.push([
            'Custom Domains'.brightCyan,
            realmConfig.aliases.join('\n'),
          ]);
          table.push(['Parent'.brightCyan, realmConfig.parentPath]);
          table.push(['Id'.brightCyan, realmConfig._id]);
          printMessage(table.toString());
        } else {
          printMessage(`No realm found with name ${options.target}`, 'warn');
        }
      }
    });

  journey
    .command('add-custom-domain')
    .addArgument(common.hostArgumentM)
    .addArgument(common.realmArgument)
    .addArgument(common.userArgument)
    .addArgument(common.passwordArgument)
    .helpOption('-h, --help', 'Help')
    .addOption(common.deploymentOption)
    .addOption(common.insecureOption)
    .addOption(
      new Option(
        '-d, --domain <name>',
        'Custom DNS domain name.'
      ).makeOptionMandatory()
    )
    .description('Add custom DNS domain to a realm.')
    .action(async (host, realm, user, password, options) => {
      storage.session.setTenant(host);
      storage.session.setRealm(realm);
      storage.session.setUsername(user);
      storage.session.setPassword(password);
      storage.session.setDeploymentType(options.type);
      storage.session.setAllowInsecureConnection(options.insecure);
      if (await getTokens()) {
        printMessage(
          `Adding custom DNS domain ${
            options.domain
          } to realm ${storage.session.getRealm()}...`
        );
        const realmConfig = await addCustomDomain(
          storage.session.getRealm(),
          options.domain
        );
        if (realmConfig != null) {
          const table = new Table({
            chars: {
              top: '',
              'top-mid': '',
              'top-left': '',
              'top-right': '',
              bottom: '',
              'bottom-mid': '',
              'bottom-left': '',
              'bottom-right': '',
              left: '',
              'left-mid': '',
              mid: '',
              'mid-mid': '',
              right: '',
              'right-mid': '',
            },
            style: { 'padding-left': 0, 'padding-right': 0 },
            wordWrap: true,
          });
          table.push(['Name'.brightCyan, realmConfig.name]);
          table.push([
            'Status'.brightCyan,
            realmConfig.active ? 'active'.brightGreen : 'inactive'.brightRed,
          ]);
          table.push([
            'Custom Domains'.brightCyan,
            realmConfig.aliases.join('\n'),
          ]);
          table.push(['Parent'.brightCyan, realmConfig.parentPath]);
          table.push(['Id'.brightCyan, realmConfig._id]);
          printMessage(table.toString());
        } else {
          printMessage(`No realm found with name ${options.target}`, 'warn');
        }
      }
    });

  journey
    .command('remove-custom-domain')
    .addArgument(common.hostArgumentM)
    .addArgument(common.realmArgument)
    .addArgument(common.userArgument)
    .addArgument(common.passwordArgument)
    .helpOption('-h, --help', 'Help')
    .addOption(common.deploymentOption)
    .addOption(common.insecureOption)
    .addOption(
      new Option(
        '-d, --domain <name>',
        'Custom DNS domain name.'
      ).makeOptionMandatory()
    )
    .description('Remove custom DNS domain from a realm.')
    .action(async (host, realm, user, password, options) => {
      storage.session.setTenant(host);
      storage.session.setRealm(realm);
      storage.session.setUsername(user);
      storage.session.setPassword(password);
      storage.session.setDeploymentType(options.type);
      storage.session.setAllowInsecureConnection(options.insecure);
      if (await getTokens()) {
        printMessage(
          `Removing custom DNS domain ${
            options.domain
          } from realm ${storage.session.getRealm()}...`
        );
        const realmConfig = await removeCustomDomain(
          storage.session.getRealm(),
          options.domain
        );
        if (realmConfig != null) {
          const table = new Table({
            chars: {
              top: '',
              'top-mid': '',
              'top-left': '',
              'top-right': '',
              bottom: '',
              'bottom-mid': '',
              'bottom-left': '',
              'bottom-right': '',
              left: '',
              'left-mid': '',
              mid: '',
              'mid-mid': '',
              right: '',
              'right-mid': '',
            },
            style: { 'padding-left': 0, 'padding-right': 0 },
            wordWrap: true,
          });
          table.push(['Name'.brightCyan, realmConfig.name]);
          table.push([
            'Status'.brightCyan,
            realmConfig.active ? 'active'.brightGreen : 'inactive'.brightRed,
          ]);
          table.push([
            'Custom Domains'.brightCyan,
            realmConfig.aliases.join('\n'),
          ]);
          table.push(['Parent'.brightCyan, realmConfig.parentPath]);
          table.push(['Id'.brightCyan, realmConfig._id]);
          printMessage(table.toString());
        } else {
          printMessage(`No realm found with name ${options.target}`, 'warn');
        }
      }
    });

  journey.showHelpAfterError();
  return journey;
}<|MERGE_RESOLUTION|>--- conflicted
+++ resolved
@@ -1,11 +1,8 @@
 /* eslint-disable no-param-reassign */
 import { Command, Option } from 'commander';
 import Table from 'cli-table3';
-<<<<<<< HEAD
 // eslint-disable-next-line no-unused-vars
 import * as colors from '@colors/colors';
-=======
->>>>>>> dee451b2
 import * as common from '../cmd_common.js';
 import { getTokens } from '../../api/AuthApi.js';
 import {
